--- conflicted
+++ resolved
@@ -16,41 +16,17 @@
 DEFINE_string(output_path, "",
               "Full path to output directory. Directory must exist.");
 DEFINE_validator(output_path, &beam::gflags::ValidateDirMustExist);
-<<<<<<< HEAD
 DEFINE_string(
     output_type, "JSON",
-    "Type of pose file to output. Default: JSON. Options: JSON, PLY, TXT");
+    "Type of pose file to output. Default: JSON. Options: JSON, PLY, TXT, PCD");
 DEFINE_int32(format_type, 1,
              "Format type of output. Default: 1. Options: 1, 2, 3");
-=======
-DEFINE_string(output_type, "JSON",
-              "Type of path file to output. Default: JSON. Options: JSON, PLY, "
-              "PLY2, TXT, PCD");
->>>>>>> c43d3d86
 
 int main(int argc, char* argv[]) {
   gflags::ParseCommandLineFlags(&argc, &argv, true);
   beam_mapping::Poses pose_builder;
   pose_builder.LoadFromBAG(FLAGS_bag, FLAGS_topic);
-<<<<<<< HEAD
   pose_builder.WriteToFile(FLAGS_output_path, FLAGS_output_type,
                            FLAGS_format_type);
-=======
-  if (FLAGS_output_type == "JSON") {
-    pose_builder.WriteToJSON(FLAGS_output_path);
-  } else if (FLAGS_output_type == "PLY") {
-    pose_builder.WriteToPLY(FLAGS_output_path);
-  } else if (FLAGS_output_type == "PLY2") {
-    pose_builder.WriteToPLY2(FLAGS_output_path);
-  } else if (FLAGS_output_type == "TXT") {
-    pose_builder.WriteToTXT(FLAGS_output_path);
-  } else if (FLAGS_output_type == "PCD") {
-    pose_builder.WriteCoordinateFramesToPCD(FLAGS_output_path);
-  } else {
-    BEAM_ERROR("Invalid output type, using default: JSON");
-    pose_builder.WriteToJSON(FLAGS_output_path);
-  }
-
->>>>>>> c43d3d86
   return 0;
 }